// Copyright 2013 The ql Authors. All rights reserved.
// Use of this source code is governed by a BSD-style
// license that can be found in the LICENSES/QL-LICENSE file.

// Copyright 2015 PingCAP, Inc.
//
// Licensed under the Apache License, Version 2.0 (the "License");
// you may not use this file except in compliance with the License.
// You may obtain a copy of the License at
//
//     http://www.apache.org/licenses/LICENSE-2.0
//
// Unless required by applicable law or agreed to in writing, software
// distributed under the License is distributed on an "AS IS" BASIS,
// See the License for the specific language governing permissions and
// limitations under the License.

package stmts

import (
	"fmt"
	"strings"

	"github.com/juju/errors"
	"github.com/pingcap/tidb/context"
	mysql "github.com/pingcap/tidb/mysqldef"
	"github.com/pingcap/tidb/parser/coldef"
	"github.com/pingcap/tidb/rset"
	"github.com/pingcap/tidb/stmt"
	"github.com/pingcap/tidb/util"
	"github.com/pingcap/tidb/util/format"
	"github.com/pingcap/tidb/util/sqlexec"
)

/************************************************************************************
 *  Account Management Statements
 *  https://dev.mysql.com/doc/refman/5.7/en/account-management-sql.html
 ************************************************************************************/
var (
	_ stmt.Statement = (*CreateUserStmt)(nil)
	_ stmt.Statement = (*SetPwdStmt)(nil)
)

// CreateUserStmt creates user account.
// See: https://dev.mysql.com/doc/refman/5.7/en/create-user.html
type CreateUserStmt struct {
	IfNotExists bool
	Specs       []*coldef.UserSpecification

	Text string
}

// Explain implements the stmt.Statement Explain interface.
func (s *CreateUserStmt) Explain(ctx context.Context, w format.Formatter) {
	w.Format("%s\n", s.Text)
}

// IsDDL implements the stmt.Statement IsDDL interface.
func (s *CreateUserStmt) IsDDL() bool {
	return true
}

// OriginText implements the stmt.Statement OriginText interface.
func (s *CreateUserStmt) OriginText() string {
	return s.Text
}

// SetText implements the stmt.Statement SetText interface.
func (s *CreateUserStmt) SetText(text string) {
	s.Text = text
}

<<<<<<< HEAD
func composeUserTableFilter(name string, host string) expression.Expression {
	nameMatch := expression.NewBinaryOperation(opcode.EQ, &expression.Ident{CIStr: model.NewCIStr("User")}, &expression.Value{Val: name})
	hostMatch := expression.NewBinaryOperation(opcode.EQ, &expression.Ident{CIStr: model.NewCIStr("Host")}, &expression.Value{Val: host})
	return expression.NewBinaryOperation(opcode.AndAnd, nameMatch, hostMatch)
}

func composeUserTableRset() *rsets.JoinRset {
	return &rsets.JoinRset{
		Left: &rsets.TableSource{
			Source: table.Ident{
				Name:   model.NewCIStr(mysql.UserTable),
				Schema: model.NewCIStr(mysql.SystemDB),
			},
		},
	}
}

func userExists(ctx context.Context, name string, host string) (bool, error) {
	r := composeUserTableRset()
	p, err := r.Plan(ctx)
	if err != nil {
		return false, errors.Trace(err)
	}
	where := &rsets.WhereRset{
		Src:  p,
		Expr: composeUserTableFilter(name, host),
	}
	p, err = where.Plan(ctx)
=======
func (s *CreateUserStmt) userExists(ctx context.Context, name string, host string) (bool, error) {
	sql := fmt.Sprintf(`SELECT * FROM %s.%s WHERE User="%s" AND Host="%s";`, mysql.SystemDB, mysql.UserTable, name, host)
	rs, err := ctx.(sqlexec.RestrictedSQLExecutor).ExecRestrictedSQL(ctx, sql)
>>>>>>> 6a9c87a9
	if err != nil {
		return false, errors.Trace(err)
	}
	row, err := rs.Next()
	if err != nil {
		return false, errors.Trace(err)
	}
	return row != nil, nil
}

// Exec implements the stmt.Statement Exec interface.
func (s *CreateUserStmt) Exec(ctx context.Context) (rset.Recordset, error) {
	users := make([]string, 0, len(s.Specs))
	for _, spec := range s.Specs {
		strs := strings.Split(spec.User, "@")
		userName := strs[0]
		host := strs[1]
		exists, err1 := userExists(ctx, userName, host)
		if err1 != nil {
			return nil, errors.Trace(err1)
		}
		if exists {
			if !s.IfNotExists {
				return nil, errors.Errorf("Duplicate user")
			}
			continue
		}
		pwd := ""
		if spec.AuthOpt.ByAuthString {
			pwd = util.EncodePassword(spec.AuthOpt.AuthString)
		} else {
			pwd = util.EncodePassword(spec.AuthOpt.HashString)
		}
		user := fmt.Sprintf(`("%s", "%s", "%s")`, host, userName, pwd)
		users = append(users, user)
	}
	if len(users) == 0 {
		return nil, nil
	}
	sql := fmt.Sprintf(`INSERT INTO %s.%s (Host, User, Password) VALUES %s;`, mysql.SystemDB, mysql.UserTable, strings.Join(users, ", "))
	_, err := ctx.(sqlexec.RestrictedSQLExecutor).ExecRestrictedSQL(ctx, sql)
	if err != nil {
		return nil, errors.Trace(err)
	}
	return nil, nil
}

// SetPwdStmt is a statement to assign a password to user account.
// See: https://dev.mysql.com/doc/refman/5.7/en/set-password.html
type SetPwdStmt struct {
	User     string
	Password string

	Text string
}

// Explain implements the stmt.Statement Explain interface.
func (s *SetPwdStmt) Explain(ctx context.Context, w format.Formatter) {
	w.Format("%s\n", s.Text)
}

// IsDDL implements the stmt.Statement IsDDL interface.
func (s *SetPwdStmt) IsDDL() bool {
	return false
}

// OriginText implements the stmt.Statement OriginText interface.
func (s *SetPwdStmt) OriginText() string {
	return s.Text
}

// SetText implements the stmt.Statement SetText interface.
func (s *SetPwdStmt) SetText(text string) {
	s.Text = text
}

// Exec implements the stmt.Statement Exec interface.
func (s *SetPwdStmt) Exec(ctx context.Context) (rset.Recordset, error) {
	// TODO: If len(s.User) == 0, use CURRENT_USER()
	strs := strings.Split(s.User, "@")
	userName := strs[0]
	host := strs[1]
	// Update mysql.user
	sql := fmt.Sprintf(`UPDATE %s.%s SET password="%s" WHERE User="%s" AND Host="%s";`, mysql.SystemDB, mysql.UserTable, util.EncodePassword(s.Password), userName, host)
	_, err := ctx.(sqlexec.RestrictedSQLExecutor).ExecRestrictedSQL(ctx, sql)
	return nil, errors.Trace(err)
}<|MERGE_RESOLUTION|>--- conflicted
+++ resolved
@@ -70,40 +70,9 @@
 	s.Text = text
 }
 
-<<<<<<< HEAD
-func composeUserTableFilter(name string, host string) expression.Expression {
-	nameMatch := expression.NewBinaryOperation(opcode.EQ, &expression.Ident{CIStr: model.NewCIStr("User")}, &expression.Value{Val: name})
-	hostMatch := expression.NewBinaryOperation(opcode.EQ, &expression.Ident{CIStr: model.NewCIStr("Host")}, &expression.Value{Val: host})
-	return expression.NewBinaryOperation(opcode.AndAnd, nameMatch, hostMatch)
-}
-
-func composeUserTableRset() *rsets.JoinRset {
-	return &rsets.JoinRset{
-		Left: &rsets.TableSource{
-			Source: table.Ident{
-				Name:   model.NewCIStr(mysql.UserTable),
-				Schema: model.NewCIStr(mysql.SystemDB),
-			},
-		},
-	}
-}
-
 func userExists(ctx context.Context, name string, host string) (bool, error) {
-	r := composeUserTableRset()
-	p, err := r.Plan(ctx)
-	if err != nil {
-		return false, errors.Trace(err)
-	}
-	where := &rsets.WhereRset{
-		Src:  p,
-		Expr: composeUserTableFilter(name, host),
-	}
-	p, err = where.Plan(ctx)
-=======
-func (s *CreateUserStmt) userExists(ctx context.Context, name string, host string) (bool, error) {
 	sql := fmt.Sprintf(`SELECT * FROM %s.%s WHERE User="%s" AND Host="%s";`, mysql.SystemDB, mysql.UserTable, name, host)
 	rs, err := ctx.(sqlexec.RestrictedSQLExecutor).ExecRestrictedSQL(ctx, sql)
->>>>>>> 6a9c87a9
 	if err != nil {
 		return false, errors.Trace(err)
 	}
