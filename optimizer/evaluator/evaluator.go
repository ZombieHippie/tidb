// Copyright 2015 PingCAP, Inc.
//
// Licensed under the Apache License, Version 2.0 (the "License");
// you may not use this file except in compliance with the License.
// You may obtain a copy of the License at
//
//     http://www.apache.org/licenses/LICENSE-2.0
//
// Unless required by applicable law or agreed to in writing, software
// distributed under the License is distributed on an "AS IS" BASIS,
// See the License for the specific language governing permissions and
// limitations under the License.

package evaluator

import (
	"fmt"
	"regexp"
	"strings"

	"github.com/juju/errors"
	"github.com/ngaut/log"
	"github.com/pingcap/tidb/ast"
	"github.com/pingcap/tidb/context"
	"github.com/pingcap/tidb/expression/builtin"
	"github.com/pingcap/tidb/mysql"
	"github.com/pingcap/tidb/parser/opcode"
	"github.com/pingcap/tidb/sessionctx/variable"
	"github.com/pingcap/tidb/terror"
	"github.com/pingcap/tidb/util/charset"
	"github.com/pingcap/tidb/util/types"
	"golang.org/x/text/transform"
)

// Error instances.
var (
	ErrInvalidOperation = terror.ClassEvaluator.New(CodeInvalidOperation, "invalid operation")
)

// Error codes.
const (
	CodeInvalidOperation terror.ErrCode = 1
)

// Eval evaluates an expression to a value.
func Eval(ctx context.Context, expr ast.ExprNode) (interface{}, error) {
	e := &Evaluator{ctx: ctx}
	expr.Accept(e)
	if e.err != nil {
		return nil, errors.Trace(e.err)
	}
	return expr.GetValue(), nil
}

// EvalBool evalueates an expression to a boolean value.
func EvalBool(ctx context.Context, expr ast.ExprNode) (bool, error) {
	val, err := Eval(ctx, expr)
	if err != nil {
		return false, errors.Trace(err)
	}
	if val == nil {
		return false, nil
	}

	i, err := types.ToBool(val)
	if err != nil {
		return false, errors.Trace(err)
	}
	return i != 0, nil
}

func boolToInt64(v bool) int64 {
	if v {
		return int64(1)
	}
	return int64(0)
}

// Evaluator is an ast Visitor that evaluates an expression.
type Evaluator struct {
	ctx context.Context
	err error
}

// Enter implements ast.Visitor interface.
func (e *Evaluator) Enter(in ast.Node) (out ast.Node, skipChildren bool) {
	return in, false
}

// Leave implements ast.Visitor interface.
func (e *Evaluator) Leave(in ast.Node) (out ast.Node, ok bool) {
	switch v := in.(type) {
	case *ast.AggregateFuncExpr:
		ok = e.aggregateFunc(v)
	case *ast.BetweenExpr:
		ok = e.between(v)
	case *ast.BinaryOperationExpr:
		ok = e.binaryOperation(v)
	case *ast.CaseExpr:
		ok = e.caseExpr(v)
	case *ast.ColumnName:
		ok = true
	case *ast.ColumnNameExpr:
		ok = e.columnName(v)
	case *ast.CompareSubqueryExpr:
		ok = e.compareSubquery(v)
	case *ast.DefaultExpr:
		ok = e.defaultExpr(v)
	case *ast.ExistsSubqueryExpr:
		ok = e.existsSubquery(v)
	case *ast.FuncCallExpr:
		ok = e.funcCall(v)
	case *ast.FuncCastExpr:
		ok = e.funcCast(v)
	case *ast.FuncConvertExpr:
		ok = e.funcConvert(v)
	case *ast.FuncDateArithExpr:
		ok = e.funcDateArith(v)
	case *ast.FuncExtractExpr:
		ok = e.funcExtract(v)
	case *ast.FuncLocateExpr:
		ok = e.funcLocate(v)
	case *ast.FuncSubstringExpr:
		ok = e.funcSubstring(v)
	case *ast.FuncSubstringIndexExpr:
		ok = e.funcSubstringIndex(v)
	case *ast.FuncTrimExpr:
		ok = e.funcTrim(v)
	case *ast.IsNullExpr:
		ok = e.isNull(v)
	case *ast.IsTruthExpr:
		ok = e.isTruth(v)
	case *ast.ParamMarkerExpr:
		ok = e.paramMarker(v)
	case *ast.ParenthesesExpr:
		ok = e.parentheses(v)
	case *ast.PatternInExpr:
		ok = e.patternIn(v)
	case *ast.PatternLikeExpr:
		ok = e.patternLike(v)
	case *ast.PatternRegexpExpr:
		ok = e.patternRegexp(v)
	case *ast.PositionExpr:
		ok = e.position(v)
	case *ast.RowExpr:
		ok = e.row(v)
	case *ast.SubqueryExpr:
		ok = e.subquery(v)
	case *ast.UnaryOperationExpr:
		ok = e.unaryOperation(v)
	case *ast.ValueExpr:
		ok = true
	case *ast.ValuesExpr:
		ok = e.values(v)
	case *ast.VariableExpr:
		ok = e.variable(v)
	case *ast.WhenClause:
		ok = true
	}
	out = in
	return
}

func (e *Evaluator) between(v *ast.BetweenExpr) bool {
	var l, r ast.ExprNode
	op := opcode.AndAnd

	if v.Not {
		// v < lv || v > rv
		op = opcode.OrOr
		l = &ast.BinaryOperationExpr{Op: opcode.LT, L: v.Expr, R: v.Left}
		r = &ast.BinaryOperationExpr{Op: opcode.GT, L: v.Expr, R: v.Right}
	} else {
		// v >= lv && v <= rv
		l = &ast.BinaryOperationExpr{Op: opcode.GE, L: v.Expr, R: v.Left}
		r = &ast.BinaryOperationExpr{Op: opcode.LE, L: v.Expr, R: v.Right}
	}

	ret := &ast.BinaryOperationExpr{Op: op, L: l, R: r}
	ret.Accept(e)
	if e.err != nil {
		return false
	}
	v.SetValue(ret.GetValue())
	return true
}

func (e *Evaluator) caseExpr(v *ast.CaseExpr) bool {
	var target interface{} = true
	if v.Value != nil {
		target = v.Value.GetValue()
	}
	if target != nil {
		for _, val := range v.WhenClauses {
			cmp, err := types.Compare(target, val.Expr.GetValue())
			if err != nil {
				e.err = errors.Trace(err)
				return false
			}
			if cmp == 0 {
				v.SetValue(val.Result.GetValue())
				return true
			}
		}
	}
	if v.ElseClause != nil {
		v.SetValue(v.ElseClause.GetValue())
	} else {
		v.SetValue(nil)
	}
	return true
}

func (e *Evaluator) subquery(v *ast.SubqueryExpr) bool {
	return true
}

func (e *Evaluator) compareSubquery(v *ast.CompareSubqueryExpr) bool {
	return true
}

func (e *Evaluator) columnName(v *ast.ColumnNameExpr) bool {
	v.SetValue(v.Refer.Expr.GetValue())
	return true
}

func (e *Evaluator) defaultExpr(v *ast.DefaultExpr) bool {
	return true
}

func (e *Evaluator) existsSubquery(v *ast.ExistsSubqueryExpr) bool {
	return true
}

func (e *Evaluator) checkInList(not bool, in interface{}, list []interface{}) (interface{}, error) {
	hasNull := false
	for _, v := range list {
		if types.IsNil(v) {
			hasNull = true
			continue
		}

		r, err := types.Compare(in, v)
		if err != nil {
			return nil, errors.Trace(err)
		}

		if r == 0 {
			return !not, nil
		}
	}

	if hasNull {
		// if no matched but we got null in In, return null
		// e.g 1 in (null, 2, 3) returns null
		return nil, nil
	}

	return not, nil
}

func (e *Evaluator) patternIn(n *ast.PatternInExpr) bool {
	lhs := n.Expr.GetValue()
	if types.IsNil(lhs) {
		n.SetValue(nil)
		return true
	}
	hasNull := false
	for _, v := range n.List {
		if types.IsNil(v.GetValue()) {
			hasNull = true
			continue
		}
		r, err := types.Compare(n.Expr.GetValue(), v.GetValue())
		if err != nil {
			e.err = errors.Trace(err)
			return false
		}
		if r == 0 {
			n.SetValue(boolToInt64(!n.Not))
			return true
		}
	}
	if hasNull {
		// if no matched but we got null in In, return null
		// e.g 1 in (null, 2, 3) returns null
		n.SetValue(nil)
		return true
	}
	n.SetValue(boolToInt64(n.Not))
	return true
}

func (e *Evaluator) isNull(v *ast.IsNullExpr) bool {
	var boolVal bool
	if types.IsNil(v.Expr.GetValue()) {
		boolVal = true
	}
	if v.Not {
		boolVal = !boolVal
	}
	v.SetValue(boolToInt64(boolVal))
	return true
}

func (e *Evaluator) isTruth(v *ast.IsTruthExpr) bool {
	var boolVal bool
	val := v.Expr.GetValue()
	if !types.IsNil(val) {
		ival, err := types.ToBool(val)
		if err != nil {
			e.err = errors.Trace(err)
			return false
		}
		if ival == v.True {
			boolVal = true
		}
	}
	if v.Not {
		boolVal = !boolVal
	}
	v.SetValue(boolToInt64(boolVal))
	return true
}

func (e *Evaluator) paramMarker(v *ast.ParamMarkerExpr) bool {
	return true
}

func (e *Evaluator) parentheses(v *ast.ParenthesesExpr) bool {
	v.SetValue(v.Expr.GetValue())
	return true
}

func (e *Evaluator) position(v *ast.PositionExpr) bool {
	v.SetValue(v.Refer.Expr.GetValue())
	return true
}

func (e *Evaluator) row(v *ast.RowExpr) bool {
	row := make([]interface{}, 0, len(v.Values))
	for _, val := range v.Values {
		row = append(row, val.GetValue())
	}
	v.SetValue(row)
	return true
}

func (e *Evaluator) unaryOperation(u *ast.UnaryOperationExpr) bool {
	defer func() {
		if er := recover(); er != nil {
			e.err = errors.Errorf("%v", er)
		}
	}()
	a := u.V.GetValue()
	a = types.RawData(a)
	if a == nil {
		u.SetValue(nil)
		return true
	}
	switch op := u.Op; op {
	case opcode.Not:
		n, err := types.ToBool(a)
		if err != nil {
			e.err = errors.Trace(err)
		} else if n == 0 {
			u.SetValue(int64(1))
		} else {
			u.SetValue(int64(0))
		}
	case opcode.BitNeg:
		// for bit operation, we will use int64 first, then return uint64
		n, err := types.ToInt64(a)
		if err != nil {
			e.err = errors.Trace(err)
			return false
		}
		u.SetValue(uint64(^n))
	case opcode.Plus:
		switch x := a.(type) {
		case bool:
			u.SetValue(boolToInt64(x))
		case float32:
			u.SetValue(+x)
		case float64:
			u.SetValue(+x)
		case int:
			u.SetValue(+x)
		case int8:
			u.SetValue(+x)
		case int16:
			u.SetValue(+x)
		case int32:
			u.SetValue(+x)
		case int64:
			u.SetValue(+x)
		case uint:
			u.SetValue(+x)
		case uint8:
			u.SetValue(+x)
		case uint16:
			u.SetValue(+x)
		case uint32:
			u.SetValue(+x)
		case uint64:
			u.SetValue(+x)
		case mysql.Duration:
			u.SetValue(x)
		case mysql.Time:
			u.SetValue(x)
		case string:
			u.SetValue(x)
		case mysql.Decimal:
			u.SetValue(x)
		case []byte:
			u.SetValue(x)
		case mysql.Hex:
			u.SetValue(x)
		case mysql.Bit:
			u.SetValue(x)
		case mysql.Enum:
			u.SetValue(x)
		case mysql.Set:
			u.SetValue(x)
		default:
			e.err = ErrInvalidOperation
			return false
		}
	case opcode.Minus:
		switch x := a.(type) {
		case bool:
			if x {
				u.SetValue(int64(-1))
			} else {
				u.SetValue(int64(0))
			}
		case float32:
			u.SetValue(-x)
		case float64:
			u.SetValue(-x)
		case int:
			u.SetValue(-x)
		case int8:
			u.SetValue(-x)
		case int16:
			u.SetValue(-x)
		case int32:
			u.SetValue(-x)
		case int64:
			u.SetValue(-x)
		case uint:
			u.SetValue(-int64(x))
		case uint8:
			u.SetValue(-int64(x))
		case uint16:
			u.SetValue(-int64(x))
		case uint32:
			u.SetValue(-int64(x))
		case uint64:
			// TODO: check overflow and do more test for unsigned type
			u.SetValue(-int64(x))
		case mysql.Duration:
			u.SetValue(mysql.ZeroDecimal.Sub(x.ToNumber()))
		case mysql.Time:
			u.SetValue(mysql.ZeroDecimal.Sub(x.ToNumber()))
		case string:
			f, err := types.StrToFloat(x)
			e.err = errors.Trace(err)
			u.SetValue(-f)
		case mysql.Decimal:
			f, _ := x.Float64()
			u.SetValue(mysql.NewDecimalFromFloat(-f))
		case []byte:
			f, err := types.StrToFloat(string(x))
			e.err = errors.Trace(err)
			u.SetValue(-f)
		case mysql.Hex:
			u.SetValue(-x.ToNumber())
		case mysql.Bit:
			u.SetValue(-x.ToNumber())
		case mysql.Enum:
			u.SetValue(-x.ToNumber())
		case mysql.Set:
			u.SetValue(-x.ToNumber())
		default:
			e.err = ErrInvalidOperation
			return false
		}
	default:
		e.err = ErrInvalidOperation
		return false
	}

	return true
}

func (e *Evaluator) values(v *ast.ValuesExpr) bool {
	return true
}

func (e *Evaluator) variable(v *ast.VariableExpr) bool {
	name := strings.ToLower(v.Name)
	sessionVars := variable.GetSessionVars(e.ctx)
	globalVars := variable.GetGlobalVarAccessor(e.ctx)
	if !v.IsSystem {
		// user vars
		if value, ok := sessionVars.Users[name]; ok {
			v.SetValue(value)
			return true
		}
		// select null user vars is permitted.
		v.SetValue(nil)
		return true
	}

	_, ok := variable.SysVars[name]
	if !ok {
		// select null sys vars is not permitted
		e.err = variable.UnknownSystemVar.Gen("Unknown system variable '%s'", name)
		return false
	}

	if !v.IsGlobal {
		if value, ok := sessionVars.Systems[name]; ok {
			v.SetValue(value)
			return true
		}
	}
	value, err := globalVars.GetGlobalSysVar(e.ctx, name)
	if err != nil {
		e.err = errors.Trace(err)
		return false
	}
	v.SetValue(value)
	return true
}

func (e *Evaluator) funcCall(v *ast.FuncCallExpr) bool {
	f, ok := builtin.Funcs[v.FnName.L]
	if !ok {
		e.err = ErrInvalidOperation.Gen("unknown function %s", v.FnName.O)
		return false
	}
	if len(v.Args) < f.MinArgs || (f.MaxArgs != -1 && len(v.Args) > f.MaxArgs) {
		e.err = ErrInvalidOperation.Gen("number of function arguments must in [%d, %d].", f.MinArgs, f.MaxArgs)
		return false
	}
	a := make([]interface{}, len(v.Args))
	for i, arg := range v.Args {
		a[i] = arg.GetValue()
	}
	argMap := make(map[interface{}]interface{})
	argMap[builtin.ExprEvalArgCtx] = e.ctx
	val, err := f.F(a, argMap)
	if err != nil {
		e.err = errors.Trace(err)
		return false
	}
	v.SetValue(val)
	return true
}

func (e *Evaluator) funcExtract(v *ast.FuncExtractExpr) bool {
	val := v.Date.GetValue()
	if val == nil {
		v.SetValue(nil)
		return true
	}

	f := types.NewFieldType(mysql.TypeDatetime)
	f.Decimal = mysql.MaxFsp
	var err error
	val, err = types.Convert(val, f)
	if err != nil {
		e.err = errors.Trace(err)
		return false
	}
	if val == nil {
		v.SetValue(nil)
		return true
	}

	t, ok := val.(mysql.Time)
	if !ok {
		e.err = ErrInvalidOperation.Gen("need time type, but got %T", val)
		return false
	}
	n, err1 := mysql.ExtractTimeNum(v.Unit, t)
	if err1 != nil {
		e.err = errors.Trace(err1)
		return false
	}
	v.SetValue(n)
	return true
}

func (e *Evaluator) funcConvert(f *ast.FuncConvertExpr) bool {
	value := f.Expr.GetValue()

	// Casting nil to any type returns nil
	if value == nil {
		f.SetValue(nil)
		return true
	}
	str, ok := value.(string)
	if !ok {
		return true
	}
	if strings.ToLower(f.Charset) == "ascii" {
		f.SetValue(value)
		return true
	} else if strings.ToLower(f.Charset) == "utf8mb4" {
		f.SetValue(value)
		return true
	}

	encoding, _ := charset.Lookup(f.Charset)
	if encoding == nil {
		e.err = ErrInvalidOperation.Gen("unknown encoding: %s", f.Charset)
		return false
	}

	target, _, err := transform.String(encoding.NewDecoder(), str)
	if err != nil {
		log.Errorf("Convert %s to %s with error: %v", str, f.Charset, err)
		e.err = errors.Trace(err)
		return false
	}
	f.SetValue(target)
	return true
}

func (e *Evaluator) funcCast(v *ast.FuncCastExpr) bool {
	value := v.Expr.GetValue()
	// Casting nil to any type returns null
	if value == nil {
		v.SetValue(nil)
		return true
	}
	var err error
	value, err = types.Cast(value, v.Tp)
	if err != nil {
		e.err = errors.Trace(err)
		return false
	}
	v.SetValue(value)
	return true
}

func (e *Evaluator) funcSubstring(v *ast.FuncSubstringExpr) bool {
	str, err := types.ToString(v.StrExpr.GetValue())
	if err != nil {
		e.err = ErrInvalidOperation.Gen("Substring invalid args, need string but get %T", v.StrExpr.GetValue())
		return false
	}

	t := v.Pos.GetValue()
	p, ok := t.(int64)
	if !ok {
		e.err = ErrInvalidOperation.Gen("Substring invalid pos args, need int but get %T", t)
		return false
	}
	pos := int(p)

	length := -1
	if v.Len != nil {
		t = v.Len.GetValue()
		p, ok = t.(int64)
		if !ok {
			e.err = ErrInvalidOperation.Gen("Substring invalid pos args, need int but get %T", t)
			return false
		}
		length = int(p)
	}
	// The forms without a len argument return a substring from string str starting at position pos.
	// The forms with a len argument return a substring len characters long from string str, starting at position pos.
	// The forms that use FROM are standard SQL syntax. It is also possible to use a negative value for pos.
	// In this case, the beginning of the substring is pos characters from the end of the string, rather than the beginning.
	// A negative value may be used for pos in any of the forms of this function.
	if pos < 0 {
		pos = len(str) + pos
	} else {
		pos--
	}
	if pos > len(str) || pos <= 0 {
		pos = len(str)
	}
	end := len(str)
	if length != -1 {
		end = pos + length
	}
	if end > len(str) {
		end = len(str)
	}
	v.SetValue(str[pos:end])
	return true
}

func (e *Evaluator) funcSubstringIndex(v *ast.FuncSubstringIndexExpr) bool {
	fs := v.StrExpr.GetValue()
	str, err := types.ToString(fs)
	if err != nil {
		e.err = ErrInvalidOperation.Gen("Substring_Index invalid args, need string but get %T", fs)
		return false
	}

	t := v.Delim.GetValue()
	delim, err := types.ToString(t)
	if err != nil {
		e.err = ErrInvalidOperation.Gen("Substring_Index invalid delim, need string but get %T", t)
		return false
	}

	t = v.Count.GetValue()
	c, err := types.ToInt64(t)
	if err != nil {
		e.err = errors.Trace(err)
		return false
	}
	count := int(c)
	strs := strings.Split(str, delim)
	var (
		start = 0
		end   = len(strs)
	)
	if count > 0 {
		// If count is positive, everything to the left of the final delimiter (counting from the left) is returned.
		if count < end {
			end = count
		}
	} else {
		// If count is negative, everything to the right of the final delimiter (counting from the right) is returned.
		count = -count
		if count < end {
			start = end - count
		}
	}
	substrs := strs[start:end]
	v.SetValue(strings.Join(substrs, delim))
	return true
}

func (e *Evaluator) funcLocate(v *ast.FuncLocateExpr) bool {
	// eval str
	fs := v.Str.GetValue()
	if types.IsNil(fs) {
		v.SetValue(nil)
		return true
	}
	str, err := types.ToString(fs)
	if err != nil {
		e.err = errors.Trace(err)
		return false
	}
	// eval substr
	fs = v.SubStr.GetValue()
	if types.IsNil(fs) {
		v.SetValue(nil)
		return true
	}
	substr, err := types.ToString(fs)
	if err != nil {
		e.err = errors.Trace(err)
		return false
	}
	// eval pos
	pos := 0
	if v.Pos != nil {
		t := v.Pos.GetValue()
		p, err := types.ToInt64(t)
		if err != nil {
			e.err = errors.Trace(err)
			return false
		}
		pos = int(p)
	}
	// eval locate
	if pos < 0 || pos > len(str) {
		e.err = ErrInvalidOperation.Gen("Locate invalid pos args: %d", pos)
		return false
	}
	str = str[pos:]
	i := strings.Index(str, substr)
	v.SetValue(i + 1 + pos)
	return true
}

const spaceChars = "\n\t\r "

func (e *Evaluator) funcTrim(v *ast.FuncTrimExpr) bool {
	// eval str
	fs := v.Str.GetValue()
	if types.IsNil(fs) {
		v.SetValue(nil)
		return true
	}
	str, err := types.ToString(fs)
	if err != nil {
		e.err = errors.Trace(err)
		return false
	}
	remstr := ""
	// eval remstr
	if v.RemStr != nil {
		fs = v.RemStr.GetValue()
		if types.IsNil(fs) {
			v.SetValue(nil)
			return true
		}
		remstr, err = types.ToString(fs)
		if err != nil {
			e.err = errors.Trace(err)
			return false
		}
	}
	// Do trim
	var result string
	if v.Direction == ast.TrimLeading {
		if len(remstr) > 0 {
			result = trimLeft(str, remstr)
		} else {
			result = strings.TrimLeft(str, spaceChars)
		}
	} else if v.Direction == ast.TrimTrailing {
		if len(remstr) > 0 {
			result = trimRight(str, remstr)
		} else {
			result = strings.TrimRight(str, spaceChars)
		}
	} else if len(remstr) > 0 {
		x := trimLeft(str, remstr)
		result = trimRight(x, remstr)
	} else {
		result = strings.Trim(str, spaceChars)
	}
	v.SetValue(result)
	return true
}

func trimLeft(str, remstr string) string {
	for {
		x := strings.TrimPrefix(str, remstr)
		if len(x) == len(str) {
			return x
		}
		str = x
	}
}

func trimRight(str, remstr string) string {
	for {
		x := strings.TrimSuffix(str, remstr)
		if len(x) == len(str) {
			return x
		}
		str = x
	}
}

func (e *Evaluator) funcDateArith(v *ast.FuncDateArithExpr) bool {
	// health check for date and interval
	nodeDate := v.Date.GetValue()
	if types.IsNil(nodeDate) {
		v.SetValue(nil)
		return true
	}
	nodeInterval := v.Interval.GetValue()
	if types.IsNil(nodeInterval) {
		v.SetValue(nil)
		return true
	}
	// parse date
	fieldType := mysql.TypeDate
	var resultField *types.FieldType
	switch x := nodeDate.(type) {
	case mysql.Time:
		if (x.Type == mysql.TypeDatetime) || (x.Type == mysql.TypeTimestamp) {
			fieldType = mysql.TypeDatetime
		}
	case string:
		if !mysql.IsDateFormat(x) {
			fieldType = mysql.TypeDatetime
		}
	case int64:
		if t, err := mysql.ParseTimeFromInt64(x); err == nil {
			if (t.Type == mysql.TypeDatetime) || (t.Type == mysql.TypeTimestamp) {
				fieldType = mysql.TypeDatetime
			}
		}
	}
	if mysql.IsClockUnit(v.Unit) {
		fieldType = mysql.TypeDatetime
	}
	resultField = types.NewFieldType(fieldType)
	resultField.Decimal = mysql.MaxFsp
	value, err := types.Convert(nodeDate, resultField)
	if err != nil {
		e.err = ErrInvalidOperation.Gen("DateArith invalid args, need date but get %T", nodeDate)
		return false
	}
	if types.IsNil(value) {
		e.err = ErrInvalidOperation.Gen("DateArith invalid args, need date but get %v", value)
		return false
	}
	result, ok := value.(mysql.Time)
	if !ok {
		e.err = ErrInvalidOperation.Gen("DateArith need time type, but got %T", value)
		return false
	}
	// parse interval
	var interval string
	if strings.ToLower(v.Unit) == "day" {
		day, err2 := parseDayInterval(nodeInterval)
		if err2 != nil {
			e.err = ErrInvalidOperation.Gen("DateArith invalid day interval, need int but got %T", nodeInterval)
			return false
		}
		interval = fmt.Sprintf("%d", day)
	} else {
		interval = fmt.Sprintf("%v", nodeInterval)
	}
	year, month, day, duration, err := mysql.ExtractTimeValue(v.Unit, interval)
	if err != nil {
		e.err = errors.Trace(err)
		return false
	}
	if v.Op == ast.DateSub {
		year, month, day, duration = -year, -month, -day, -duration
	}
	result.Time = result.Time.Add(duration)
	result.Time = result.Time.AddDate(int(year), int(month), int(day))
	if result.Time.Nanosecond() == 0 {
		result.Fsp = 0
	}
	v.SetValue(result)
	return true
}

var reg = regexp.MustCompile(`[\d]+`)

func parseDayInterval(value interface{}) (int64, error) {
	switch v := value.(type) {
	case string:
		s := strings.ToLower(v)
		if s == "false" {
			return 0, nil
		} else if s == "true" {
			return 1, nil
		}
		value = reg.FindString(v)
	}

	return types.ToInt64(value)
}

func (e *Evaluator) aggregateFunc(v *ast.AggregateFuncExpr) bool {
	name := strings.ToLower(v.F)
	switch name {
	case ast.AggFuncCount:
		e.evalAggCount(v)
	case ast.AggFuncFirstRow:
		e.evalAggFirstRow(v)
<<<<<<< HEAD
	case ast.AggFuncMax, ast.AggFuncMin:
		e.evalAggMaxMin(v)
=======
	case ast.AggFuncSum:
		e.evalAggSum(v)
>>>>>>> c715a0c6
	}
	return e.err == nil
}

func (e *Evaluator) evalAggCount(v *ast.AggregateFuncExpr) {
	ctx := v.GetContext()
	v.SetValue(ctx.Count)
}

func (e *Evaluator) evalAggFirstRow(v *ast.AggregateFuncExpr) {
	ctx := v.GetContext()
	v.SetValue(ctx.Value)
}

<<<<<<< HEAD
func (e *Evaluator) evalAggMaxMin(v *ast.AggregateFuncExpr) {
=======
func (e *Evaluator) evalAggSum(v *ast.AggregateFuncExpr) {
>>>>>>> c715a0c6
	ctx := v.GetContext()
	v.SetValue(ctx.Value)
}<|MERGE_RESOLUTION|>--- conflicted
+++ resolved
@@ -958,15 +958,8 @@
 	switch name {
 	case ast.AggFuncCount:
 		e.evalAggCount(v)
-	case ast.AggFuncFirstRow:
-		e.evalAggFirstRow(v)
-<<<<<<< HEAD
-	case ast.AggFuncMax, ast.AggFuncMin:
-		e.evalAggMaxMin(v)
-=======
-	case ast.AggFuncSum:
-		e.evalAggSum(v)
->>>>>>> c715a0c6
+	case ast.AggFuncFirstRow, ast.AggFuncMax, ast.AggFuncMin, ast.AggFuncSum:
+		e.evalAggSetValue(v)
 	}
 	return e.err == nil
 }
@@ -976,16 +969,7 @@
 	v.SetValue(ctx.Count)
 }
 
-func (e *Evaluator) evalAggFirstRow(v *ast.AggregateFuncExpr) {
-	ctx := v.GetContext()
-	v.SetValue(ctx.Value)
-}
-
-<<<<<<< HEAD
-func (e *Evaluator) evalAggMaxMin(v *ast.AggregateFuncExpr) {
-=======
-func (e *Evaluator) evalAggSum(v *ast.AggregateFuncExpr) {
->>>>>>> c715a0c6
+func (e *Evaluator) evalAggSetValue(v *ast.AggregateFuncExpr) {
 	ctx := v.GetContext()
 	v.SetValue(ctx.Value)
 }